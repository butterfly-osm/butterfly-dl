name: CI

on:
  push:
    branches: [ main ]
    paths-ignore:
      - '.github/workflows/packages.yml'
  pull_request:
    branches: [ main ]
    paths-ignore:
      - '.github/workflows/packages.yml'

env:
  CARGO_TERM_COLOR: always

jobs:
  test:
    name: Test Suite
    runs-on: ${{ matrix.os }}
    strategy:
      matrix:
        os: [ubuntu-latest, macos-latest, windows-latest]
        rust: [stable]

    steps:
      - name: Checkout code
        uses: actions/checkout@v4

      - name: Setup Rust
        uses: dtolnay/rust-toolchain@stable
        with:
          toolchain: ${{ matrix.rust }}
          components: rustfmt, clippy

      - name: Cache cargo registry
        uses: actions/cache@v4
        with:
          path: |
            ~/.cargo/registry
            ~/.cargo/git
            target
          key: ${{ runner.os }}-cargo-${{ hashFiles('**/Cargo.lock') }}
          restore-keys: |
            ${{ runner.os }}-cargo-

      - name: Install system dependencies
        if: runner.os == 'Linux'
        run: |
          sudo apt-get update
          sudo apt-get install -y libclang-dev

      - name: Build workspace
        run: cargo build --workspace --verbose

      - name: Run tests
        run: cargo test --workspace --verbose

      - name: Run clippy
        run: cargo clippy --workspace --all-targets --all-features -- -D warnings -A clippy::redundant_closure

      - name: Check formatting
        run: cargo fmt --all -- --check

      - name: Build release
        run: cargo build --release --verbose

  security-audit:
    name: Security Audit
    runs-on: ubuntu-latest
    steps:
      - name: Checkout code
        uses: actions/checkout@v4

      - name: Setup Rust
        uses: dtolnay/rust-toolchain@stable

      - name: Install cargo-audit
        run: cargo install cargo-audit

      - name: Run security audit
        run: cargo audit

  cross-compile-test:
    name: Cross Compilation Test
    runs-on: ubuntu-latest
    strategy:
      matrix:
        target:
          - x86_64-unknown-linux-gnu
          - aarch64-unknown-linux-gnu

    steps:
      - name: Checkout code
        uses: actions/checkout@v4

      - name: Setup Rust
        uses: dtolnay/rust-toolchain@stable
        with:
          targets: ${{ matrix.target }}

      - name: Install cross-compilation tools
        if: matrix.target == 'aarch64-unknown-linux-gnu'
        run: |
          sudo apt-get update
          sudo apt-get install -y gcc-aarch64-linux-gnu

      - name: Configure cross-compilation
        if: matrix.target == 'aarch64-unknown-linux-gnu'
        run: |
          mkdir -p ~/.cargo
          echo "[target.aarch64-unknown-linux-gnu]" >> ~/.cargo/config.toml
          echo "linker = \"aarch64-linux-gnu-gcc\"" >> ~/.cargo/config.toml

      - name: Cache cargo registry
        uses: actions/cache@v4
        with:
          path: |
            ~/.cargo/registry
            ~/.cargo/git
            target
          key: ${{ runner.os }}-${{ matrix.target }}-cargo-${{ hashFiles('**/Cargo.lock') }}

      - name: Build for target
        run: |
          echo "Building for target: ${{ matrix.target }}"
          cargo build --target ${{ matrix.target }} --verbose

  benchmark:
    name: Performance Benchmarks
    runs-on: ubuntu-latest
    steps:
      - name: Checkout code
        uses: actions/checkout@v4

      - name: Setup Rust
        uses: dtolnay/rust-toolchain@stable

      - name: Cache cargo registry
        uses: actions/cache@v4
        with:
          path: |
            ~/.cargo/registry
            ~/.cargo/git
            target
          key: ${{ runner.os }}-bench-cargo-${{ hashFiles('**/Cargo.lock') }}

      - name: Build release for benchmarking
        run: cargo build --release

      - name: Install benchmark dependencies
        run: |
          sudo apt-get update
<<<<<<< HEAD
          sudo apt-get install -y curl time libclang-dev
=======
          sudo apt-get install -y curl aria2 time
>>>>>>> e5c790f1

      - name: Verify benchmark script exists
        run: |
          ls -la benchmarks/ || echo "No benchmarks directory"
          chmod +x benchmarks/bench.sh || echo "No benchmark script found"

      - name: Run performance benchmark
        run: |
          # Test with small file to verify functionality
          echo "🧪 Running benchmark with small test file..."
          if [ -f "./benchmarks/bench.sh" ]; then
            ./benchmarks/bench.sh europe/monaco || echo "⚠️ Benchmark completed with warnings"
          else
            echo "⚠️ Benchmark script not found, creating basic functionality test"
            echo "Testing binary execution..."
            ./target/release/butterfly-dl --help || echo "Binary help test completed"
          fi

  documentation:
    name: Documentation
    runs-on: ubuntu-latest
    steps:
      - name: Checkout code
        uses: actions/checkout@v4

      - name: Setup Rust
        uses: dtolnay/rust-toolchain@stable

      - name: Cache cargo registry
        uses: actions/cache@v4
        with:
          path: |
            ~/.cargo/registry
            ~/.cargo/git
            target
          key: ${{ runner.os }}-docs-cargo-${{ hashFiles('**/Cargo.lock') }}

      - name: Generate documentation
        run: cargo doc --no-deps --verbose

      - name: Check for missing documentation
        run: cargo doc --no-deps 2>&1 | grep -i "warning.*missing" && exit 1 || exit 0<|MERGE_RESOLUTION|>--- conflicted
+++ resolved
@@ -150,11 +150,7 @@
       - name: Install benchmark dependencies
         run: |
           sudo apt-get update
-<<<<<<< HEAD
-          sudo apt-get install -y curl time libclang-dev
-=======
-          sudo apt-get install -y curl aria2 time
->>>>>>> e5c790f1
+          sudo apt-get install -y curl aria2 time libclang-dev
 
       - name: Verify benchmark script exists
         run: |
